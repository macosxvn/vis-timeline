--- conflicted
+++ resolved
@@ -63,11 +63,7 @@
     "rollup-plugin-css-porter": "^1.0.2",
     "rollup-plugin-node-builtins": "^2.1.2",
     "rollup-plugin-node-resolve": "^5.2.0",
-<<<<<<< HEAD
-    "rollup-plugin-uglify": "^6.0.2",
-=======
     "rollup-plugin-sourcemaps": "^0.4.2",
->>>>>>> add2f8af
     "uglify-js": "^3.6.0",
     "uglifycss": "0.0.29"
   },

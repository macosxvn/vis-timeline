import commonjs from 'rollup-plugin-commonjs';
import nodeResolve from 'rollup-plugin-node-resolve';
import nodeBuiltins from 'rollup-plugin-node-builtins';
import babel from 'rollup-plugin-babel';
import { uglify } from "rollup-plugin-uglify";
import banner from 'rollup-plugin-banner';
import genHeader from './lib/header';
import css from 'rollup-plugin-css-porter';

const GLOBALS = {
	moment: "moment",
	hammerjs: "hammerjs"
};

export default [{
	input: 'index.js',
	output: {
		file: 'dist/vis-timeline-graph2d.esm.js',
		format: 'esm',
		globals: GLOBALS
	},
	plugins: [
		commonjs(),
		nodeBuiltins(),
		nodeResolve(),
		babel(),
		banner(genHeader('timeline-graph2d')),
		css({
			dest: 'dist/vis-timeline-graph2d.css'
		}),
	],
}, {
	input: 'index.js',
	output: {
		file: 'dist/vis-timeline-graph2d.min.js',
		name: 'vis',
<<<<<<< HEAD
		exports: 'default',
		format: 'umd'
=======
		exports: 'named',
		format: 'umd',
		globals: GLOBALS
>>>>>>> 0355e1ed
	},
	plugins: [
		commonjs(),
		nodeBuiltins(),
		nodeResolve(),
		babel(),
		uglify(),
		banner(genHeader('timeline-graph2d')),
		css({
			dest: 'dist/vis-timeline-graph2d.css'
		})
	]
}];<|MERGE_RESOLUTION|>--- conflicted
+++ resolved
@@ -34,14 +34,9 @@
 	output: {
 		file: 'dist/vis-timeline-graph2d.min.js',
 		name: 'vis',
-<<<<<<< HEAD
 		exports: 'default',
-		format: 'umd'
-=======
-		exports: 'named',
 		format: 'umd',
-		globals: GLOBALS
->>>>>>> 0355e1ed
+    globals: GLOBALS
 	},
 	plugins: [
 		commonjs(),

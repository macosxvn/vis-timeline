# vis.js history
http://visjs.org

## UNRELEASED, version 4.0.1

### Network

- Fixed #866, manipulation can now be set to false without crashing.
- Fixed #860, edit node mode now works as it should.
- Fixed #859, images now resize again when they are loaded.
- Fixed dynamic edges not correctly handling non-existent nodes.
- Accepted pull from @killerDJO for fixing selected and hover colors for edges.
- Fixed bug with rightmouse button, scroll center and popup positions using the wrong coordinates.
<<<<<<< HEAD
- Fixed bug with the moveTo and getViewPosition methods.
=======
- Fixed click to use.
- Fixed getConnectedEdges method.
- Fixed clustering bug.
- Added getNodesInCluster method.
- Renamed editNodeMode to editNode, editNodeMode now give a deprication log message.
- Added multiselect to the docs.
- Removed depricated dynamic entree, allow any smooth curve style for hierarchical layout.
>>>>>>> 83c733df

### Graph2d & Timeline

- Fixed #858, #872, fixed usage of deprecated `unsubscribe` from DataSet.
- Fixed #869: add className with id to custom time bars


## 2015-05-22, version 4.0.0

### General

- Changed the build scripts to include a transpilation of ES6 to ES5
  (using http://babel.org), so we can use ES6 features in the vis.js code.
  When creating a custom bundle using browserify, one now needs to add a
  transform step using `babelify`, this is described in README.md.

### Timeline

- Integrated an option configurator and validator.
- Implemented option `multiselect`, which is false by default.
- Added method `setData({groups: groups, items: items})`.
- Fixed range items not being displayed smaller than 10 pixels (twice the
  padding). In order to have overflowing text, one should now apply css style
  `.vis.timeline .item.range { overflow: visible; }` instead of
  `.vis.timeline .item.range .content { overflow: visible; }`.
  See example 18_range_overflow.html.
- Fixed invalid css names for time axis grid, renamed hours class names from
  `4-8h` to `h4-h8`.
- Deprecated option `showCustomTime`. Use method `addCustomTime()` instead.
- Deprecated event `finishedRedraw` as it's redundant.
- Renamed option `animate` to `animation`, and changed it to be either a boolean
  or an object `{duration: number, easingFunction: string}`.
- Fixed #831: items losing selection when their type changed.

### Graph2d

- New option structure.
- Cleaned up docs.
- Fixed #628: stacking order.
- Fixed #624: sorting order.
- Fixed #616: stacking with negative bars.
- Fixed #728: alignment issues.
- Fixed #716: Height of graph `2px` too large when configuring a fixed height.

### Network

The network has been completely rewritten. The new modular setup using ES6 classes makes
it future proof for maintainability, extendability and clarity. A summary of new features:
- New examples, categorized by topic.
- New docs.
- New option structure, adhering to the modular setup on the backend.
- New events for user interaction.
- New render events for drawing custom elements on the canvas.
- New physics events for making a loading bar during stabilization.
- A lot of new methods that make extending easier.
- Manipulation system now works without the UI neccesarily.
- Nodes and edges can cast shadows.
- Configurator system to dynamically change almost all options.
- Validator has been created for the network's options, warning you about typo's and suggesting alternatives.
- Diamond shape for nodes.
- Unified the label code so edges and nodes have the same label settings.
- InheritColors for edges can be set to both, making a gradient fade between two node colors.
- Redesigned the clustering system giving full control over it.
- Random seed can be saved so the network will be the same every time you start it.
- New physics solver based on ForceAtlas2 as implemented in gephi.]
- New avoidOverlap option for physics.
- Many, many bugfixes.


### DataSet

- Dropped support for Google visualization DataTable.
- Dropped support for appending data returned by `DataSet.get()` to an existing
  Array or DataTable.


## 2015-04-07, version 3.12.0

### Network

- Fixed support for DataSet with custom id fields (option `fieldId`).

### Timeline

- Orientation can now be configured separately for axis and items.
- The event handlers `onMove` and `onMoving` are now invoked with all item
  properties as argument, and can be used to update all properties (like
  content, className, etc) and add new properties as well.
- Fixed #654: removed unnecessary minimum height for groups, takes the
  height of the group label as minimum height now.
- Fixed #708: detecting wrong group when page is scrolled.
- Fixed #733: background items being selected on shift+click.


## 2015-03-05, version 3.11.0

### Network

- (added gradient coloring for lines, but set for release in 4.0 due to required refactoring of options)
- Fixed bug where a network that has frozen physics would resume redrawing after setData, setOptions etc.
- Added option to bypass default groups. If more groups are specified in the nodes than there are in the groups, loop over supplied groups instead of default.
- Added two new static smooth curves modes: curveCW and curve CCW.
- Added request redraw for certain internal processes to reduce number of draw calls (performance improvements!).
- Added pull request for usage of Icons. Thanks @Dude9177!
- Allow hierarchical view to be set in setOptions.
- Fixed manipulation bar for mobile.
- Fixed #670: Bug when updating data in a DataSet, when Network is connected to the DataSet via a DataView.
- Fixed #688: Added a css class to be able to distinguish buttons "Edit node"
  and "Edit edge".

### Timeline

- Implemented orientation option `'both'`, displaying a time axis both on top
  and bottom (#665).
- Implemented creating new range items by dragging in an empty space with the
  ctrl key down.
- Implemented configuration option `order: function` to define a custom ordering
  for the items (see #538, #234).
- Implemented events `click`, `doubleClick`, and `contextMenu`.
- Implemented method `getEventProperties(event)`.
- Fixed not property initializing with a DataView for groups.
- Merged add custom timebar functionality, thanks @aytech!
- Fixed #664: end of item not restored when canceling a move event.
- Fixed #609: reduce the left/right dragarea when an item range is very small,
  so you can still move it as a whole.
- Fixed #676: misalignment of background items when using subgroups and the
  group label's height is larger than the contents.

### Graph2d

- Implemented events `click`, `doubleClick`, and `contextMenu`.
- Implemented method `getEventProperties(event)`.

### DataSet/DataView

- Implemented support for mapping field names. Thanks @spatialillusions.
- Fixed #670: DataView not passing a data property on update events (see #670)



## 2015-02-11, version 3.10.0

### Network

- Added option bindToWindow (default true) to choose whether the keyboard binds are global or to the network div.
- Improved images handling so broken images are shown on all references of images that are broken.
- Added getConnectedNodes method.
- Added fontSizeMin, fontSizeMax, fontSizeMaxVisible, scaleFontWithValue, fontDrawThreshold to Nodes.
- Added fade in of labels (on nodes) near the fontDrawThreshold.
- Added nodes option to zoomExtent to zoom in on specific set of nodes.
- Added stabilizationIterationsDone event which fires at the end of the internal stabilization run. Does not imply that the network is stabilized.
- Added freezeSimulation method.
- Added clusterByZoom option.
- Added class name 'network-tooltip' to the tooltip, allowing custom styling.
- Fixed bug when redrawing was not right on zoomed-out browsers.
- Added opacity option to edges. Opacity is only used for the unselected state.
- Fixed bug where selections from removed data elements persisted.

### Timeline

- `Timeline.redraw()` now also recalculates the size of items.
- Implemented option `snap: function` to customize snapping to nice dates
  when dragging items.
- Implemented option `timeAxis: {scale: string, step: number}` to set a
  fixed scale.
- Fixed width of range items not always being maintained when moving due to
  snapping to nice dates.
- Fixed not being able to drag items to an other group on mobile devices.
- Fixed `setWindow` not working when applying an interval larger than the
  configured `zoomMax`.

### DataSet/DataView

- Added property `length` holding the total number of items to the `DataSet`
  and `DataView`.
- Added a method `refresh()` to the `DataView`, to update filter results.
- Fixed a bug in the `DataSet` returning an empty object instead of `null` when
  no item was found when using both a filter and specifying fields.


## 2015-01-16, version 3.9.1

### General

- Fixed wrong distribution file deployed on the website and the downloadable
  zip file.

### Network

- Fixed bug where opening a cluster with smoothCurves off caused one child to go crazy.
- Fixed bug where zoomExtent does not work as expected.
- Fixed nodes color data being overridden when having a group and a dataset update query.
- Decoupled animation from physics simulation.
- Fixed scroll being blocked if zoomable is false.


## 2015-01-16, version 3.9.0

### Network

- Reverted change in image class, fixed bug #552
- Improved (not neccesarily fixed) the fontFill offset between different browsers. #365
- Fixed dashed lines on firefox on Unix systems
- Altered the Manipulation Mixin to be succesfully destroyed from memory when calling destroy();
- Improved drawing of arrowheads on smooth curves. #349
- Caught case where click originated on external DOM element and drag progressed to vis.
- Added label stroke support to Nodes, Edges & Groups as per-object or global settings. Thank you @klmdb!
- Reverted patch that made nodes return to 'default' setting if no group was assigned to fix issue #561. The correct way to 'remove' a group from a node is to assign it a different one.
- Made the node/edge selected by the popup system the same as selected by the click-to-select system. Thank you @pavlos256!
- Improved edit edge control nodes positions, altered style a little.
- Fixed issue #564 by resetting state to initial when no callback is performed in the return function.
- Added condition to Repulsion similar to BarnesHut to ensure nodes do not overlap.
- Added labelAlignment option to edges. Thanks @T-rav!
- Close active sessions in dataManipulation when calling setData().
- Fixed alignment issue with edgelabels

### Timeline

- Added byUser flag to options of the rangechange and rangechanged event.


## 2015-01-09, version 3.8.0

### General

- Updated to moment.js v2.9.0

### Network

- Fixed flipping of hierarchical network on update when using RL and DU.
- Added zoomExtentOnStabilize option to network.
- Improved destroy function, added them to the examples.
- Nodes now have bounding boxes that are used for zoomExtent.
- Made physics more stable (albeit a little slower).
- Added a check so only one 'activator' overlay is created on clickToUse.
- Made global color options for edges overrule the inheritColors.
- Improved cleaning up of the physics configuration on destroy and in options.
- Made nodes who lost their group revert back to default color.
- Changed group behaviour, groups now extend the options, not replace. This allows partial defines of color.
- Fixed bug where box shaped nodes did not use hover color.
- Fixed Locales docs.
- When hovering over a node that does not have a title, the title of one of the connected edges that HAS a title is no longer shown.
- Fixed error in repulsion physics model.
- Improved physics handling for smoother network simulation.
- Fixed infinite loop when an image can not be found and no brokenImage is provided.
- Added getBoundingBox method.
- Community fix for SVG images in IE11, thanks @dponch!
- Fixed repeating stabilized event when the network is already stabilized.
- Added circularImages, thanks for the contribution @brendon1982!
- Stopped infinite loop when brokenImage is also not available.
- Changed util color functions so they don't need eval. Thanks @naskooskov!

### Graph2d

- Fixed round-off errors of zero on the y-axis.
- added show major/minor lines options to dataAxis.
- Fixed adapting to width and height changes.
- Added a check so only one 'activator' overlay is created on clickToUse.
- DataAxis width option now draws correctly.

### Timeline

- Implemented support for styling of the vertical grid.
- Support for custom date formatting of the labels on the time axis.
- added show major/minor lines options to timeline.
- Added a check so only one 'activator' overlay is created on clickToUse.

### Graph3d

- Fixed mouse coordinates for tooltips.


## 2014-12-09, version 3.7.2

### Timeline

- Fixed zooming issue on mobile devices.

### Graph2D

- Fixed infinite loop when clearing DataSet

### Network

- Sidestepped double touch event from hammer (ugly.. but functional) causing
  strange behaviour in manipulation mode
- Better cleanup after reconnecting edges in manipulation mode
- Fixed recursion error with smooth edges that are connected to non-existent nodes
- Added destroy method. 

## 2014-11-28, version 3.7.1

### Timeline

- Implemented selection of a range of items using Shift+Click.
- Fixed content in range items may overflow range after zoom.
- Fixed onAdd/onUpdate callbacks when using a DataView (thanks @motzel).
- Fixed configuring either `start` or `end`.
- Fixed Timeline and Graph2d getting stuck in an infinite loop in some
  circumstances.
- Fixed background items being selectable and editable when a height is set.

### Graph2D

- Added `alignZeros` option to dataAxis with default value true.
- Fixed bug with points drawn on bargraphs
- Fixed docs
- Fixed height increase on scrolling if only `graphHeight` is defined.

### Network

- dragEnd event now does not give the selected nodes if only the viewport has been dragged #453
- merged high DPI fix by @crubier, thanks!


## 2014-11-14, version 3.7.0

### Graph2D

- Added points style for scatterplots and pointclouds.
- Modularized the Graph2D draw styles.
- Added a finishedRedraw event.

### Network

- Added pointer properties to the click and the doubleClick events containing the XY coordinates in DOM and canvas space.
- Removed IDs from navigation so multiple networks can be shown on the same page. (#438)


### Timeline

- Added a finishedRedraw event.
- Fixed the disappearing item bug.
- Fixed keycharm issue.

## 2014-11-07, version 3.6.4

### General

- Removed mousetrap due to Apache license, created keycharm and implemented it with vis.

### Timeline

- Fixed height of background items when having a fixed or max height defined.
- Fixed only one item being dragged when multiple items are selected.
- Optimised a serious slowdown on performance since hidden dates.

### Network

- Fixed onRelease with navigation option.
- Fixed arrow heads not being colored.

### Graph2D

- Fixed cleaning up of groups.
- Throw error message when items are added before groups.
- Made graphHeight automatic if height is defined AND if graphHeight is smaller than the center panel when height is defined as well.
- Added new verticalDrag event for internal use, allowing the vertical scrolling of the grid lines on drag.
- Fixed moving legend when postioned on the bottom and vertical dragging.
- Optimised a serious slowdown on performance since hidden dates.

- Accepted a large pull request from @cdjackson adding the following features (thank you!): 
- Titles on the DataAxis to explain what units you are using.
- A style field for groups and datapoints so you can dynamically change styles.
- A precision option to manually set the amount of decimals.
- Two new examples showing the new features.


## 2014-10-28, version 3.6.3

### Timeline

- Fixed background items not always be cleared when removing them.
- Fixed visible items not always be displayed.
- Performance improvements when doing a lot of changes at once in a DataSet.

### Network

- Fixed dashed and arrow lines not using inheritColor.

### DataSet

- Support for queueing of changes, and flushing them at once.
- Implemented `DataSet.setOptions`. Only applicable for the `queue` options.


## 2014-10-24, version 3.6.2

- Vis.js is now dual licensed under both Apache 2.0 and MIT.


## 2014-10-22, version 3.6.1

### Timeline

- Fixed uneven stepsized with hidden dates.
- Fixed multiple bugs with regards to hidden dates.
- Fixed subgroups and added subgroup sorting. Subgroup labels will be in future releases.


## 2014-10-21, version 3.6.0

### Network

- Title of nodes and edges can now be an HTML element too.
- Renamed storePosition to storePositions. Added deprication message and old name still works.
- Worked around hammer.js bug with multiple release listeners.
- Improved cleaning up after manipulation toolbar.
- Added getPositions() method to get the position of all nodes or some of them if specific Ids are supplied.
- Added getCenterCoordinates() method to get the x and y position in canvas space of the center of the view.
- Fixed node label becoming undefined.
- Fixed cluster fontsize scaling.
- Fixed cluster sector scaling.
- Added oldHeight and oldWidth to resize event.

### Timeline

- Implemented field `style` for both items and groups, to set a custom style for
  individual items.
- Fixed height of BackgroundItems not being 100% when timeline has a fixed height.
- Fixed width of BackgroundItems not being reduced to 0 when zooming out.
- Fixed onclick events in items not working.
- Added hiddenDates to hide specific times and/or days in the timeline.

### DataSet

- Event listeners of `update` now receive an extra property `data`, 
  containing the changed fields of the changed items.

### Graph2d

- Fixed height of legend when there are many items showing.

### Graph3d

- Implemented options `xValueLabel`, `yValueLabel` and `zValueLabel` for custom labels along
  the x, y, z axis. Thanks @fabriziofortino.


## 2014-09-16, version 3.5.0

### Network

- Fixed nodes not always being unfixed when using allowedToMove.
- Added dragStart and dragEnd events.
- Added edge selection on edge labels.

### Graph2d

- Fixed dataAxis not showing large numbers correctly.


## 2014-09-12, version 3.4.2

### Network

- Changed timings for zoomExtent animation.
- Fixed possible cause of freezing graph when animating.
- Added locked to focusOnNode and releaseNode().
- Fixed minor bug in positioning of fontFill of nodes with certain shapes.
- Added startStabilization event.


## 2014-09-11, version 3.4.1

### Network

- Fix for introduced bug on zoomExtent navigation button.
- Added animation to zoomExtent navigation button.
- Improved cleaning of Hammer.js bindings.

### Timeline

- Fixed a bug in IE freezing when margin.item and margin.axis where both 0.


## 2014-09-10, version 3.4.0

### Graph2d

- Fixed moment.js url in localization example.

### Network

- Fixed some positioning issues with the close button of the manipulation menu.
- Added fontFill to Nodes as it is in Edges.
- Implemented support for broken image fallback. Thanks @sfairgrieve.
- Added multiline labels to edges as they are implemented in nodes. Updated 
  multiline example to show this.
- Added animation and camera controls by the method .moveTo()
- Added new event that fires when the animation is finished.
- Added new example showing the new features of animation.
- Added getScale() method.

### Timeline

- Implemented support for templates.
- Implemented a new item type: `'background'`. This can be used to mark periods
  with a background color and label.
- Implemented support for attaching HTML attributes to items. Thanks @dturkenk.
- Fixed moment.js url in localization example.
- Fixed `className` of groups not being updated when changed.
- Fixed the `id` field of a new item not correctly generated.
- Fixed newly added item ignored when returning an other object instance.
- Fixed option `autoResize` not working on IE in case of changing visibility
  of the Timeline container element.
- Fixed an overflow issue with the dots of BoxItems when using groups.
- Fixed a horizontal 1-pixel offset in the items (border width wasn't taken into 
  account).
- Renamed internal items from `ItemBox`, `ItemRange`, and `ItemPoint` to
  respectively `BoxItem`, `RangeItem`, and `PointItem`.
- Fixed an error thrown when calling `destroy()`.


## 2014-08-29, version 3.3.0

### Timeline

- Added localization support.
- Implemented option `clickToUse`.
- Implemented function `focus(id)` to center a specific item (or multiple items)
  on screen.
- Implemented an option `focus` for `setSelection(ids, options)`, to immediately
  focus selected nodes.
- Implemented function `moveTo(time, options)`.
- Implemented animated range change for functions `fit`, `focus`, `setSelection`,
  and `setWindow`.
- Implemented functions `setCurrentTime(date)` and `getCurrentTime()`.
- Implemented a new callback function `onMoving(item, callback)`.
- Implemented support for option `align` for range items.
- Fixed the `change` event sometimes being fired twice on IE10.
- Fixed canceling moving an item to another group did not move the item
  back to the original group.
- Fixed the `change` event sometimes being fired twice on IE10.
- Fixed canceling moving an item to another group did not move the item
  back to the original group.

### Network

- A fix in reading group properties for a node.
- Fixed physics solving stopping when a support node was not moving.
- Implemented localization support.
- Implemented option `clickToUse`.
- Improved the `stabilized` event, it's now firing after every stabilization
  with iteration count as parameter.
- Fixed page scroll event not being blocked when moving around in Network
  using arrow keys.
- Fixed an initial rendering before the graph has been stabilized.
- Fixed bug where loading hierarchical data after initialization crashed network.
- Added different layout method to the hierarchical system based on the direction of the edges.

### Graph2d

- Implemented option `handleOverlap` to support overlap, sideBySide and stack.
- Implemented two examples showing the `handleOverlap` functionality.
- Implemented `customRange` for the Y axis and an example showing how it works.
- Implemented localization support.
- Implemented option `clickToUse`.
- Implemented functions `setCurrentTime(date)` and `getCurrentTime()`.
- Implemented function `moveTo(time, options)`.
- Fixed bugs.
- Added groups.visibility functionality and an example showing how it works.


## 2014-08-14, version 3.2.0

### General

- Refactored Timeline and Graph2d to use the same core.

### Graph2d

- Added `visible` property to the groups.
- Added `getLegend()` method.
- Added `isGroupVisible()` method.
- Fixed empty group bug.
- Added `fit()` and `getItemRange()` methods.

### Timeline

- Fixed items in groups sometimes being displayed but not positioned correctly.
- Fixed a group "null" being displayed in IE when not using groups.

### Network

- Fixed mass = 0 for nodes.
- Revamped the options system. You can globally set options (network.setOptions) to update settings of nodes and edges that have not been specifically defined by the individual nodes and edges.
- Disabled inheritColor when color information is set on an edge.
- Tweaked examples.
- Removed the global length property for edges. The edgelength is part of the physics system. Therefore, you have to change the springLength of the physics system to change the edge length. Individual edge lengths can still be defined.
- Removed global edge length definition form examples.
- Removed onclick and onrelease for navigation and switched to Hammer.js (fixing touchscreen interaction with navigation).
- Fixed error on adding an edge without having created the nodes it should be connected to (in the case of dynamic smooth curves).


## 2014-07-22, version 3.1.0

### General

- Refactored the code to commonjs modules, which are browserifyable. This allows
  to create custom builds.

### Timeline

- Implemented function `getVisibleItems()`, which returns the items visible
  in the current window.
- Added options `margin.item.horizontal` and  `margin.item.vertical`, which
  allows to specify different margins horizontally/vertically.
- Removed check for number of arguments in callbacks `onAdd`, `onUpdate`, 
  `onRemove`, and `onMove`.
- Fixed items in groups sometimes being displayed but not positioned correctly.
- Fixed range where the `end` of the first is equal to the `start` of the second 
  sometimes being stacked instead of put besides each other when `item.margin=0`
  due to round-off errors.

### Network (formerly named Graph)

- Expanded smoothCurves options for improved support for large clusters.
- Added multiple types of smoothCurve drawing for greatly improved performance.
- Option for inherited edge colors from connected nodes.
- Option to disable the drawing of nodes or edges on drag.
- Fixed support nodes not being cleaned up if edges are removed.
- Improved edge selection detection for long smooth curves.
- Fixed dot radius bug.
- Updated max velocity of nodes to three times it's original value.
- Made "stabilized" event fire every time the network stabilizes.
- Fixed drift in dragging nodes while zooming.
- Fixed recursively constructing of hierarchical layouts.
- Added borderWidth option for nodes.
- Implemented new Hierarchical view solver.
- Fixed an issue with selecting nodes when the web page is scrolled down.
- Added Gephi JSON parser
- Added Neighbour Highlight example
- Added Import From Gephi example
- Enabled color parsing for nodes when supplied with rgb(xxx,xxx,xxx) value.

### DataSet

- Added .get() returnType option to return as JSON object, Array or Google 
  DataTable.



## 2014-07-07, version 3.0.0

### Timeline

- Implemented support for displaying a `title` for both items and groups.
- Fixed auto detected item type being preferred over the global item `type`.
- Throws an error when constructing without new keyword.
- Removed the 'rangeoverflow' item type. Instead, one can use a regular range
  and change css styling of the item contents to:

        .vis.timeline .item.range .content {
          overflow: visible;
        }
- Fixed the height of background and foreground panels of groups.
- Fixed ranges in the Timeline sometimes overlapping when dragging the Timeline.
- Fixed `DataView` not working in Timeline.

### Network (formerly named Graph)

- Renamed `Graph` to `Network` to prevent confusion with the visualizations 
  `Graph2d` and `Graph3d`.
  - Renamed option `dragGraph` to `dragNetwork`.
- Now throws an error when constructing without new keyword.
- Added pull request from Vukk, user can now define the edge width multiplier 
  when selected.
- Fixed `graph.storePositions()`.
- Extended Selection API with `selectNodes` and `selectEdges`, deprecating 
  `setSelection`.
- Fixed multiline labels.
- Changed hierarchical physics solver and updated docs.

### Graph2d

- Added first iteration of the Graph2d.

### Graph3d

- Now throws an error when constructing without new keyword.


## 2014-06-19, version 2.0.0

### Timeline

- Implemented function `destroy` to neatly cleanup a Timeline.
- Implemented support for dragging the timeline contents vertically.
- Implemented options `zoomable` and `moveable`.
- Changed default value of option `showCurrentTime` to true.
- Internal refactoring and simplification of the code.
- Fixed property `className` of groups not being applied to related contents and 
  background elements, and not being updated once applied.

### Graph

- Reduced the timestep a little for smoother animations.
- Fixed dataManipulation.initiallyVisible functionality (thanks theGrue).
- Forced typecast of fontSize to Number.
- Added editing of edges using the data manipulation toolkit.

### DataSet

- Renamed option `convert` to `type`.


## 2014-06-06, version 1.1.0

### Timeline

- Select event now triggers repeatedly when selecting an already selected item.
- Renamed `Timeline.repaint()` to `Timeline.redraw()` to be consistent with
  the other visualisations of vis.js.
- Fixed `Timeline.clear()` not resetting a configured `options.start` and 
  `options.end`.

### Graph

- Fixed error with zero nodes with hierarchical layout.
- Added focusOnNode function.
- Added hover option.
- Added dragNodes option. Renamed movebale to dragGraph option.
- Added hover events (hoverNode, blurNode).

### Graph3D

- Ported Graph3D from Chap Links Library.


## 2014-05-28, version 1.0.2

### Timeline

- Implemented option `minHeight`, similar to option `maxHeight`.
- Implemented a method `clear([what])`, to clear items, groups, and configuration
  of a Timeline instance.
- Added function `repaint()` to force a repaint of the Timeline.
- Some tweaks in snapping dragged items to nice dates.
- Made the instance of moment.js packaged with vis.js accessibly via `vis.moment`.
- A newly created item is initialized with `end` property when option `type`
  is `"range"` or `"rangeoverflow"`.
- Fixed a bug in replacing the DataSet of groups via `Timeline.setGroups(groups)`.
- Fixed a bug when rendering the Timeline inside a hidden container. 
- Fixed axis scale being determined wrongly for a second Timeline in a single page.

### Graph

- Added zoomable and moveable options.
- Changes setOptions to avoid resetting view.
- Interchanged canvasToDOM and DOMtoCanvas to correspond with the docs.


## 2014-05-09, version 1.0.1

### Timeline

- Fixed width of items with type `rangeoverflow`.
- Fixed a bug wrongly rendering invisible items after updating them.

### Graph

- Added coordinate conversion from DOM to Canvas.
- Fixed bug where the graph stopped animation after settling in playing with physics.
- Fixed bug where hierarchical physics properties were not handled.
- Added events for change of view and zooming.


## 2014-05-02, version 1.0.0

### Timeline

- Large refactoring of the Timeline, simplifying the code.
- Great performance improvements.
- Improved layout of box-items inside groups.
- Items can now be dragged from one group to another.
- Implemented option `stack` to enable/disable stacking of items.
- Implemented function `fit`, which sets the Timeline window such that it fits
  all items.
- Option `editable` can now be used to enable/disable individual manipulation
  actions (`add`, `updateTime`, `updateGroup`, `remove`).
- Function `setWindow` now accepts an object with properties `start` and `end`.
- Fixed option `autoResize` forcing a repaint of the Timeline with every check
  rather than when the Timeline is actually resized.
- Fixed `select` event fired repeatedly when clicking an empty place on the
  Timeline, deselecting selected items).
- Fixed initial visible window in case items exceed `zoomMax`. Thanks @Remper.
- Fixed an offset in newly created items when using groups.
- Fixed height of a group not reckoning with the height of the group label.
- Option `order` is now deprecated. This was needed for performance improvements.
- More examples added.
- Minor bug fixes.

### Graph

- Added recalculate hierarchical layout to update node event.
- Added arrowScaleFactor to scale the arrows on the edges.

### DataSet

- A DataSet can now be constructed with initial data, like
  `new DataSet(data, options)`.


## 2014-04-18, version 0.7.4

### Graph

- Fixed IE9 bug.
- Style fixes.
- Minor bug fixes.


## 2014-04-16, version 0.7.3

### Graph

- Fixed color bug.
- Added pull requests from kannonboy and vierja: tooltip styling, label fill 
  color.


## 2014-04-09, version 0.7.2

### Graph

- Fixed edge select bug.
- Fixed zoom bug on empty initialization.


## 2014-03-27, version 0.7.1

### Graph

- Fixed edge color bug.
- Fixed select event bug.
- Clarified docs, stressing importance of css inclusion for correct display of 
  navigation an manipulation icons.
- Improved and expanded playing with physics (configurePhysics option).
- Added highlights to navigation icons if the corresponding key is pressed.
- Added freezeForStabilization option to improve stabilization with cached 
  positions.


## 2014-03-07, version 0.7.0

### Graph

- Changed navigation CSS. Icons are now always correctly positioned.
- Added stabilizationIterations option to graph.
- Added storePosition() method to save the XY positions of nodes in the DataSet.
- Separated allowedToMove into allowedToMoveX and allowedToMoveY. This is 
  required for initializing nodes from hierarchical layouts after 
  storePosition().
- Added color options for the edges.


## 2014-03-06, version 0.6.1

### Graph

- Bugfix graphviz examples.
- Bugfix labels position for smooth curves.
- Tweaked graphviz example physics.
- Updated physics documentation to stress importance of configurePhysics.

### Timeline

- Fixed a bug with options `margin.axis` and `margin.item` being ignored when 
  setting them to zero.
- Some clarifications in the documentation.


## 2014-03-05, version 0.6.0

### Graph

- Added Physics Configuration option. This makes tweaking the physics system to 
  suit your needs easier.
- Click and doubleClick events.
- Initial zoom bugfix.
- Directions for Hierarchical layout.
- Refactoring and bugfixes.


## 2014-02-20, version 0.5.1

- Fixed broken bower module.


## 2014-02-20, version 0.5.0

### Timeline

- Editable Items: drag items, add new items, update items, and remove items.
- Implemented options `selectable`, `editable`.
- Added events `timechange` and `timechanged` when dragging the custom time bar.
- Multiple items can be selected using ctrl+click or shift+click.
- Implemented functions `setWindow(start, end)` and `getWindow()`.
- Fixed scroll to zoom not working on IE in standards mode.

### Graph

- Editable nodes and edges: create, update, and remove them.
- Support for smooth, curved edges (on by default).
- Performance improvements.
- Fixed scroll to zoom not working on IE in standards mode.
- Added hierarchical layout option.
- Overhauled physics system, now using Barnes-Hut simulation by default. Great 
  performance gains.
- Modified clustering system to give better results.
- Adaptive performance system to increase visual performance (60fps target).

### DataSet

- Renamed functions `subscribe` and `unsubscribe` to `on` and `off` respectively.


## 2014-01-31, version 0.4.0

### Timeline

- Implemented functions `on` and `off` to create event listeners for events
  `rangechange`, `rangechanged`, and `select`.
- Implemented function `select` to get and set the selected items.
- Items can be selected by clicking them, muti-select by holding them.
- Fixed non working `start` and `end` options.

### Graph

- Fixed longstanding bug in the force calculation, increasing simulation
  stability and fluidity.
- Reworked the calculation of the Graph, increasing performance for larger
  datasets (up to 10x!).
- Support for automatic clustering in Graph to handle large (>50000) datasets
  without losing performance.
- Added automatic initial zooming to Graph, to more easily view large amounts
  of data.
- Added local declustering to Graph, freezing the simulation of nodes outside
  of the cluster.
- Added support for key-bindings by including mouseTrap in Graph.
- Added navigation controls.
- Added keyboard navigation.
- Implemented functions `on` and `off` to create event listeners for event
  `select`.


## 2014-01-14, version 0.3.0

- Moved the generated library to folder `./dist`
- Css stylesheet must be loaded explicitly now.
- Implemented options `showCurrentTime` and `showCustomTime`. Thanks @fi0dor.
- Implemented touch support for Timeline.
- Fixed broken Timeline options `min` and `max`.
- Fixed not being able to load vis.js in node.js.


## 2013-09-20, version 0.2.0

- Implemented full touch support for Graph.
- Fixed initial empty range in the Timeline in case of a single item.
- Fixed field `className` not working for items.


## 2013-06-20, version 0.1.0

- Added support for DataSet to Graph. Graph now uses an id based set of nodes
  and edges instead of a row based array internally. Methods getSelection and
  setSelection of Graph now accept a list with ids instead of rows.
- Graph is now robust against edges pointing to non-existing nodes, which
  can occur easily while dynamically adding/removing nodes and edges.
- Implemented basic support for groups in the Timeline.
- Added documentation on DataSet and DataView.
- Fixed selection of nodes in a Graph when the containing web page is scrolled.
- Improved date conversion.
- Renamed DataSet option `fieldTypes` to `convert`.
- Renamed function `vis.util.cast` to `vis.util.convert`.


## 2013-06-07, version 0.0.9

- First working version of the Graph imported from the old library.
- Documentation added for both Timeline and Graph.


## 2013-05-03, version 0.0.8

- Performance improvements: only visible items are rendered.
- Minor bug fixes and improvements.


## 2013-04-25, version 0.0.7

- Sanitized the published packages on npm and bower.


## 2013-04-25, version 0.0.6

- Css is now packaged in the javascript file, and automatically loaded.
- The library uses node style dependency management for modules now, used
  with Browserify.


## 2013-04-16, version 0.0.5

- First working version of the Timeline.
- Website created.<|MERGE_RESOLUTION|>--- conflicted
+++ resolved
@@ -11,9 +11,6 @@
 - Fixed dynamic edges not correctly handling non-existent nodes.
 - Accepted pull from @killerDJO for fixing selected and hover colors for edges.
 - Fixed bug with rightmouse button, scroll center and popup positions using the wrong coordinates.
-<<<<<<< HEAD
-- Fixed bug with the moveTo and getViewPosition methods.
-=======
 - Fixed click to use.
 - Fixed getConnectedEdges method.
 - Fixed clustering bug.
@@ -21,7 +18,7 @@
 - Renamed editNodeMode to editNode, editNodeMode now give a deprication log message.
 - Added multiselect to the docs.
 - Removed depricated dynamic entree, allow any smooth curve style for hierarchical layout.
->>>>>>> 83c733df
+- Fixed bug with the moveTo and getViewPosition methods.
 
 ### Graph2d & Timeline
 

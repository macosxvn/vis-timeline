import Hammer from '../../module/hammer';
<<<<<<< HEAD
var util = require('vis-util');
import Component from './Component';
import moment from '../../module/moment';
import locales from '../locales';
=======
import util from 'vis-util';
import Component from './Component';
import moment from '../../module/moment';
import locales from '../locales';

import './css/customtime.css';
>>>>>>> 0702c851

/** A custom time bar */
class CustomTime extends Component {
 /**
 * @param {{range: Range, dom: Object}} body
 * @param {Object} [options]        Available parameters:
 *                                  {number | string} id
 *                                  {string} locales
 *                                  {string} locale
 * @constructor CustomTime
 * @extends Component
 */
  constructor(body, options) {
    super()
    this.body = body;

    // default options
    this.defaultOptions = {
      moment,
      locales,
      locale: 'en',
      id: undefined,
      title: undefined
    };
    this.options = util.extend({}, this.defaultOptions);

    if (options && options.time) {
      this.customTime = options.time;
    } else {
      this.customTime = new Date();
    }

    this.eventParams = {}; // stores state parameters while dragging the bar

    this.setOptions(options);

    // create the DOM
    this._create();
  }

  /**
   * Set options for the component. Options will be merged in current options.
   * @param {Object} options  Available parameters:
   *                                  {number | string} id
   *                                  {string} locales
   *                                  {string} locale
   */
  setOptions(options) {
    if (options) {
      // copy all options that we know
      util.selectiveExtend(['moment', 'locale', 'locales', 'id', 'title', 'rtl'], this.options, options);
    }
  }

  /**
   * Create the DOM for the custom time
   * @private
   */
  _create() {
    const bar = document.createElement('div');
    bar['custom-time'] = this;
    bar.className = `vis-custom-time ${this.options.id || ''}`;
    bar.style.position = 'absolute';
    bar.style.top = '0px';
    bar.style.height = '100%';
    this.bar = bar;

    const drag = document.createElement('div');
    drag.style.position = 'relative';
    drag.style.top = '0px';
    this.options.rtl ? drag.style.right = '-10px' : drag.style.left = '-10px';
    drag.style.height = '100%';
    drag.style.width = '20px';

    /**
     *
     * @param {WheelEvent} e
     */
    function onMouseWheel (e) {
      this.body.range._onMouseWheel(e);
    }

    if (drag.addEventListener) {
      // IE9, Chrome, Safari, Opera
      drag.addEventListener("mousewheel", onMouseWheel.bind(this), false);
      // Firefox
      drag.addEventListener("DOMMouseScroll", onMouseWheel.bind(this), false);
    } else {
      // IE 6/7/8
      drag.attachEvent("onmousewheel", onMouseWheel.bind(this));
    }

    bar.appendChild(drag);
    // attach event listeners
    this.hammer = new Hammer(drag);
    this.hammer.on('panstart', this._onDragStart.bind(this));
    this.hammer.on('panmove',  this._onDrag.bind(this));
    this.hammer.on('panend',   this._onDragEnd.bind(this));
    this.hammer.get('pan').set({threshold:5, direction: Hammer.DIRECTION_ALL});
  }

  /**
   * Destroy the CustomTime bar
   */
  destroy() {
    this.hide();

    this.hammer.destroy();
    this.hammer = null;

    this.body = null;
  }

  /**
   * Repaint the component
   * @return {boolean} Returns true if the component is resized
   */
  redraw() {
    const parent = this.body.dom.backgroundVertical;
    if (this.bar.parentNode != parent) {
      // attach to the dom
      if (this.bar.parentNode) {
        this.bar.parentNode.removeChild(this.bar);
      }
      parent.appendChild(this.bar);
    }

    const x = this.body.util.toScreen(this.customTime);

    let locale = this.options.locales[this.options.locale];
    if (!locale) {
      if (!this.warned) {
        console.log(`WARNING: options.locales['${this.options.locale}'] not found. See http://visjs.org/docs/timeline/#Localization`);
        this.warned = true;
      }
      locale = this.options.locales['en']; // fall back on english when not available
    }

    let title = this.options.title;
    // To hide the title completely use empty string ''.
    if (title === undefined) {
      title = `${locale.time}: ${this.options.moment(this.customTime).format('dddd, MMMM Do YYYY, H:mm:ss')}`;
      title = title.charAt(0).toUpperCase() + title.substring(1);
    } else if (typeof title === "function") {
      title = title.call(this.customTime);
    }

    this.options.rtl ? this.bar.style.right = `${x}px` : this.bar.style.left = `${x}px`;
    this.bar.title = title;

    return false;
  }

  /**
   * Remove the CustomTime from the DOM
   */
  hide() {
    // remove the line from the DOM
    if (this.bar.parentNode) {
      this.bar.parentNode.removeChild(this.bar);
    }
  }

  /**
   * Set custom time.
   * @param {Date | number | string} time
   */
  setCustomTime(time) {
    this.customTime = util.convert(time, 'Date');
    this.redraw();
  }

  /**
   * Retrieve the current custom time.
   * @return {Date} customTime
   */
  getCustomTime() {
    return new Date(this.customTime.valueOf());
  }

  /**
    * Set custom title.
    * @param {Date | number | string} title
    */
  setCustomTitle(title) {
    this.options.title = title;
  }

  /**
   * Start moving horizontally
   * @param {Event} event
   * @private
   */
  _onDragStart(event) {
    this.eventParams.dragging = true;
    this.eventParams.customTime = this.customTime;

    event.stopPropagation();
  }

  /**
   * Perform moving operating.
   * @param {Event} event
   * @private
   */
  _onDrag(event) {
    if (!this.eventParams.dragging) return;

    let deltaX = this.options.rtl ? (-1) * event.deltaX : event.deltaX;

    const x = this.body.util.toScreen(this.eventParams.customTime) + deltaX;
    const time = this.body.util.toTime(x);

    this.setCustomTime(time);

    // fire a timechange event
    this.body.emitter.emit('timechange', {
      id: this.options.id,
      time: new Date(this.customTime.valueOf()),
      event
    });

    event.stopPropagation();
  }

  /**
   * Stop moving operating.
   * @param {Event} event
   * @private
   */
  _onDragEnd(event) {
    if (!this.eventParams.dragging) return;

    // fire a timechanged event
    this.body.emitter.emit('timechanged', {
      id: this.options.id,
      time: new Date(this.customTime.valueOf()),
      event
    });

    event.stopPropagation();
  }

  /**
   * Find a custom time from an event target:
   * searches for the attribute 'custom-time' in the event target's element tree
   * @param {Event} event
   * @return {CustomTime | null} customTime
   */
  static customTimeFromTarget(event) {
    let target = event.target;
    while (target) {
      if (target.hasOwnProperty('custom-time')) {
        return target['custom-time'];
      }
      target = target.parentNode;
    }

    return null;
  }
}

export default CustomTime;<|MERGE_RESOLUTION|>--- conflicted
+++ resolved
@@ -1,17 +1,10 @@
 import Hammer from '../../module/hammer';
-<<<<<<< HEAD
-var util = require('vis-util');
-import Component from './Component';
-import moment from '../../module/moment';
-import locales from '../locales';
-=======
 import util from 'vis-util';
 import Component from './Component';
 import moment from '../../module/moment';
 import locales from '../locales';
 
 import './css/customtime.css';
->>>>>>> 0702c851
 
 /** A custom time bar */
 class CustomTime extends Component {

--- conflicted
+++ resolved
@@ -551,29 +551,8 @@
     this._applyRange(newStart, newEnd);
 
 
-<<<<<<< HEAD
     const startDate = new Date(this.start);
     const endDate = new Date(this.end);
-=======
-/**
- * Event handler for mouse wheel event, used to zoom
- * Code from http://adomas.org/javascript-mouse-wheel/
- * @param {Event} event
- * @private
- */
-Range.prototype._onMouseWheel = function(event) {
-  // retrieve delta
-  var delta = 0;
-  if (event.wheelDelta) { /* IE/Opera. */
-    delta = event.wheelDelta / 120;
-  } else if (event.detail) { /* Mozilla case. */
-    // In Mozilla, sign of delta is different than in IE.
-    // Also, delta is multiple of 3.
-    delta = -event.detail / 3;
-  } else if (event.deltaY) {
-    delta = -event.deltaY / 3;
-  }
->>>>>>> add2f8af
 
     // fire a rangechange event
     this.body.emitter.emit('rangechange', {
